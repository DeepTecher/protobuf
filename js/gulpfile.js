--- conflicted
+++ resolved
@@ -145,65 +145,17 @@
   return [
     'node_modules/.bin/google-closure-compiler',
     `--js=${closureLib}/closure/goog/**.js`,
-<<<<<<< HEAD
-    `--js=${closureLib}/third_party/closure/goog/**.js`,
-    '--js=map.js',
-    '--js=message.js',
-    '--js=binary/arith.js',
-    '--js=binary/constants.js',
-    '--js=binary/decoder.js',
-    '--js=binary/encoder.js',
-    '--js=binary/reader.js',
-    '--js=binary/utils.js',
-    '--js=binary/writer.js',
-    `--js=${exportsFile}`,
-    `--entry_point=${exportsFile}`,
-    `> ${outputFile}`
-=======
     `--js=${closureLib}/third_party/closure/goog/**.js`, '--js=map.js',
     '--js=message.js', '--js=binary/arith.js', '--js=binary/constants.js',
     '--js=binary/decoder.js', '--js=binary/encoder.js', '--js=binary/reader.js',
     '--js=binary/utils.js', '--js=binary/writer.js', `--js=${exportsFile}`,
     `--entry_point=${exportsFile}`, `> ${outputFile}`
->>>>>>> f78fefc1
   ].join(' ');
 }
 
 gulp.task('dist', gulp.series(['genproto_wellknowntypes'], function(cb) {
   // TODO(haberman): minify this more aggressively.
   // Will require proper externs/exports.
-<<<<<<< HEAD
-  exec(getClosureCompilerCommand('commonjs/export.js', 'google-protobuf.js'),
-       function (err, stdout, stderr) {
-    console.log(stdout);
-    console.log(stderr);
-    cb(err);
-  });
-}));
-
-gulp.task('commonjs_asserts', function (cb) {
-  exec('mkdir -p commonjs_out/test_node_modules && ' +
-       getClosureCompilerCommand(
-           'commonjs/export_asserts.js',
-           'commonjs_out/test_node_modules/closure_asserts_commonjs.js'),
-       function (err, stdout, stderr) {
-    console.log(stdout);
-    console.log(stderr);
-    cb(err);
-  });
-});
-
-gulp.task('commonjs_testdeps', function (cb) {
-  exec('mkdir -p commonjs_out/test_node_modules && ' +
-       getClosureCompilerCommand(
-           'commonjs/export_testdeps.js',
-           'commonjs_out/test_node_modules/testdeps_commonjs.js'),
-       function (err, stdout, stderr) {
-    console.log(stdout);
-    console.log(stderr);
-    cb(err);
-  });
-=======
   exec(
       getClosureCompilerCommand('commonjs/export.js', 'google-protobuf.js'),
       function(err, stdout, stderr) {
@@ -237,7 +189,6 @@
         console.log(stderr);
         cb(err);
       });
->>>>>>> f78fefc1
 });
 
 gulp.task(
