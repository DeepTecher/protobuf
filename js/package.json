--- conflicted
+++ resolved
@@ -1,10 +1,6 @@
 {
   "name": "google-protobuf",
-<<<<<<< HEAD
-  "version": "3.15.0",
-=======
   "version": "3.15.1",
->>>>>>> 052dc799
   "description": "Protocol Buffers for JavaScript",
   "main": "google-protobuf.js",
   "files": [
