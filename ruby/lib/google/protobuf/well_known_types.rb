--- conflicted
+++ resolved
@@ -83,20 +83,13 @@
       end
 
       def self.from_time(time)
-        Timestamp.new(seconds: time.to_i, nanos: time.nsec)
+        new.from_time(time)
       end
 
       def from_time(time)
         self.seconds = time.to_i
         self.nanos = time.nsec
         self
-<<<<<<< HEAD
-=======
-      end
-
-      def self.from_time(time)
-        new.from_time(time)
->>>>>>> d08bc71c
       end
 
       def to_i
@@ -145,31 +138,7 @@
       end
       
       def self.from_ruby(value)
-        ret = Value.new
-        case value
-        when NilClass
-          ret.null_value = 0
-        when Numeric
-          ret.number_value = value
-        when String
-          ret.string_value = value
-        when TrueClass
-          ret.bool_value = true
-        when FalseClass
-          ret.bool_value = false
-        when Struct
-          ret.struct_value = value
-        when Hash
-          ret.struct_value = Struct.from_hash(value)
-        when ListValue
-          ret.list_value = value
-        when Array
-          ret.list_value = ListValue.from_a(value)
-        else
-          raise UnexpectedStructType
-        end
-        
-        ret
+        Value.new.from_ruby(value)
       end
 
       def from_ruby(value)
