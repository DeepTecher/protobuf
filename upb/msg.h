/*
** upb::Message is a representation for protobuf messages.
**
** However it differs from other common representations like
** google::protobuf::Message in one key way: it does not prescribe any
** ownership between messages and submessages, and it relies on the
** client to ensure that each submessage/array/map outlives its parent.
**
** All messages, arrays, and maps live in an Arena.  If the entire message
** tree is in the same arena, ensuring proper lifetimes is simple.  However
** the client can mix arenas as long as they ensure that there are no
** dangling pointers.
**
** A client can access a upb::Message without knowing anything about
** ownership semantics, but to create or mutate a message a user needs
** to implement the memory management themselves.
**
** TODO: UTF-8 checking?
**/

#ifndef UPB_MSG_H_
#define UPB_MSG_H_

<<<<<<< HEAD
#include <stdint.h>
#include <string.h>
#include "upb/upb.h"
#include "upb/structs.int.h"
=======
#include "upb/def.h"
#include "upb/handlers.h"
#include "upb/sink.h"
>>>>>>> 10e682cf

#ifdef __cplusplus

namespace upb {
class Array;
class Map;
class MapIterator;
class MessageLayout;
}

#endif

UPB_DECLARE_TYPE(upb::Array, upb_array)
UPB_DECLARE_TYPE(upb::Map, upb_map)
UPB_DECLARE_TYPE(upb::MapIterator, upb_mapiter)

/* TODO(haberman): C++ accessors */

UPB_BEGIN_EXTERN_C

typedef void upb_msg;


/** upb_msglayout *************************************************************/

/* upb_msglayout represents the memory layout of a given upb_msgdef.  The
 * members are public so generated code can initialize them, but users MUST NOT
 * read or write any of its members. */

typedef struct {
  uint32_t number;
  uint16_t offset;
  int16_t presence;      /* If >0, hasbit_index+1.  If <0, oneof_index+1. */
  uint16_t submsg_index;  /* undefined if descriptortype != MESSAGE or GROUP. */
  uint8_t descriptortype;
  uint8_t label;
} upb_msglayout_field;

typedef struct upb_msglayout {
  const struct upb_msglayout *const* submsgs;
  const upb_msglayout_field *fields;
  /* Must be aligned to sizeof(void*).  Doesn't include internal members like
   * unknown fields, extension dict, pointer to msglayout, etc. */
  uint16_t size;
  uint16_t field_count;
  bool extendable;
} upb_msglayout;


/** upb_stringview ************************************************************/

typedef struct {
  const char *data;
  size_t size;
} upb_stringview;

UPB_INLINE upb_stringview upb_stringview_make(const char *data, size_t size) {
  upb_stringview ret;
  ret.data = data;
  ret.size = size;
  return ret;
}

UPB_INLINE upb_stringview upb_stringview_makez(const char *data) {
  return upb_stringview_make(data, strlen(data));
}

UPB_INLINE bool upb_stringview_eql(upb_stringview a, upb_stringview b) {
  return a.size == b.size && memcmp(a.data, b.data, a.size) == 0;
}

#define UPB_STRINGVIEW_INIT(ptr, len) {ptr, len}


/** upb_msgval ****************************************************************/

/* A union representing all possible protobuf values.  Used for generic get/set
 * operations. */

typedef union {
  bool b;
  float flt;
  double dbl;
  int32_t i32;
  int64_t i64;
  uint32_t u32;
  uint64_t u64;
  const upb_map* map;
  const upb_msg* msg;
  const upb_array* arr;
  const void* ptr;
  upb_stringview str;
} upb_msgval;

#define ACCESSORS(name, membername, ctype) \
  UPB_INLINE ctype upb_msgval_get ## name(upb_msgval v) { \
    return v.membername; \
  } \
  UPB_INLINE void upb_msgval_set ## name(upb_msgval *v, ctype cval) { \
    v->membername = cval; \
  } \
  UPB_INLINE upb_msgval upb_msgval_ ## name(ctype v) { \
    upb_msgval ret; \
    ret.membername = v; \
    return ret; \
  }

ACCESSORS(bool,   b,   bool)
ACCESSORS(float,  flt, float)
ACCESSORS(double, dbl, double)
ACCESSORS(int32,  i32, int32_t)
ACCESSORS(int64,  i64, int64_t)
ACCESSORS(uint32, u32, uint32_t)
ACCESSORS(uint64, u64, uint64_t)
ACCESSORS(map,    map, const upb_map*)
ACCESSORS(msg,    msg, const upb_msg*)
ACCESSORS(ptr,    ptr, const void*)
ACCESSORS(arr,    arr, const upb_array*)
ACCESSORS(str,    str, upb_stringview)

#undef ACCESSORS

UPB_INLINE upb_msgval upb_msgval_makestr(const char *data, size_t size) {
  return upb_msgval_str(upb_stringview_make(data, size));
}


/** upb_msg *******************************************************************/

/* A upb_msg represents a protobuf message.  It always corresponds to a specific
 * upb_msglayout, which describes how it is laid out in memory.  */

/* Creates a new message of the given type/layout in this arena. */
upb_msg *upb_msg_new(const upb_msglayout *l, upb_arena *a);

/* Returns the arena for the given message. */
upb_arena *upb_msg_arena(const upb_msg *msg);

void upb_msg_addunknown(upb_msg *msg, const char *data, size_t len);
const char *upb_msg_getunknown(const upb_msg *msg, size_t *len);

/* Read-only message API.  Can be safely called by anyone. */

/* Returns the value associated with this field:
 *   - for scalar fields (including strings), the value directly.
 *   - return upb_msg*, or upb_map* for msg/map.
 *     If the field is unset for these field types, returns NULL.
 *
 * TODO(haberman): should we let users store cached array/map/msg
 * pointers here for fields that are unset?  Could be useful for the
 * strongly-owned submessage model (ie. generated C API that doesn't use
 * arenas).
 */
upb_msgval upb_msg_get(const upb_msg *msg,
                       int field_index,
                       const upb_msglayout *l);

/* May only be called for fields where upb_fielddef_haspresence(f) == true. */
bool upb_msg_has(const upb_msg *msg,
                 int field_index,
                 const upb_msglayout *l);

/* Mutable message API.  May only be called by the owner of the message who
 * knows its ownership scheme and how to keep it consistent. */

/* Sets the given field to the given value.  Does not perform any memory
 * management: if you overwrite a pointer to a msg/array/map/string without
 * cleaning it up (or using an arena) it will leak.
 */
void upb_msg_set(upb_msg *msg,
                 int field_index,
                 upb_msgval val,
                 const upb_msglayout *l);

/* For a primitive field, set it back to its default. For repeated, string, and
 * submessage fields set it back to NULL.  This could involve releasing some
 * internal memory (for example, from an extension dictionary), but it is not
 * recursive in any way and will not recover any memory that may be used by
 * arrays/maps/strings/msgs that this field may have pointed to.
 */
bool upb_msg_clearfield(upb_msg *msg,
                        int field_index,
                        const upb_msglayout *l);

/* TODO(haberman): copyfrom()/mergefrom()? */


/** upb_array *****************************************************************/

/* A upb_array stores data for a repeated field.  The memory management
 * semantics are the same as upb_msg.  A upb_array allocates dynamic
 * memory internally for the array elements. */

upb_array *upb_array_new(upb_fieldtype_t type, upb_arena *a);
upb_fieldtype_t upb_array_type(const upb_array *arr);

/* Read-only interface.  Safe for anyone to call. */

size_t upb_array_size(const upb_array *arr);
upb_msgval upb_array_get(const upb_array *arr, size_t i);

/* Write interface.  May only be called by the message's owner who can enforce
 * its memory management invariants. */

bool upb_array_set(upb_array *arr, size_t i, upb_msgval val);


/** upb_map *******************************************************************/

/* A upb_map stores data for a map field.  The memory management semantics are
 * the same as upb_msg, with one notable exception.  upb_map will internally
 * store a copy of all string keys, but *not* any string values or submessages.
 * So you must ensure that any string or message values outlive the map, and you
 * must delete them manually when they are no longer required. */

upb_map *upb_map_new(upb_fieldtype_t ktype, upb_fieldtype_t vtype,
                     upb_arena *a);

/* Read-only interface.  Safe for anyone to call. */

size_t upb_map_size(const upb_map *map);
upb_fieldtype_t upb_map_keytype(const upb_map *map);
upb_fieldtype_t upb_map_valuetype(const upb_map *map);
bool upb_map_get(const upb_map *map, upb_msgval key, upb_msgval *val);

/* Write interface.  May only be called by the message's owner who can enforce
 * its memory management invariants. */

/* Sets or overwrites an entry in the map.  Return value indicates whether
 * the operation succeeded or failed with OOM, and also whether an existing
 * key was replaced or not. */
bool upb_map_set(upb_map *map,
                 upb_msgval key, upb_msgval val,
                 upb_msgval *valremoved);

/* Deletes an entry in the map.  Returns true if the key was present. */
bool upb_map_del(upb_map *map, upb_msgval key);


/** upb_mapiter ***************************************************************/

/* For iterating over a map.  Map iterators are invalidated by mutations to the
 * map, but an invalidated iterator will never return junk or crash the process.
 * An invalidated iterator may return entries that were already returned though,
 * and if you keep invalidating the iterator during iteration, the program may
 * enter an infinite loop. */

size_t upb_mapiter_sizeof();

void upb_mapiter_begin(upb_mapiter *i, const upb_map *t);
upb_mapiter *upb_mapiter_new(const upb_map *t, upb_alloc *a);
void upb_mapiter_free(upb_mapiter *i, upb_alloc *a);
void upb_mapiter_next(upb_mapiter *i);
bool upb_mapiter_done(const upb_mapiter *i);

upb_msgval upb_mapiter_key(const upb_mapiter *i);
upb_msgval upb_mapiter_value(const upb_mapiter *i);
void upb_mapiter_setdone(upb_mapiter *i);
bool upb_mapiter_isequal(const upb_mapiter *i1, const upb_mapiter *i2);

UPB_END_EXTERN_C

#endif /* UPB_MSG_H_ */<|MERGE_RESOLUTION|>--- conflicted
+++ resolved
@@ -21,16 +21,10 @@
 #ifndef UPB_MSG_H_
 #define UPB_MSG_H_
 
-<<<<<<< HEAD
 #include <stdint.h>
 #include <string.h>
 #include "upb/upb.h"
 #include "upb/structs.int.h"
-=======
-#include "upb/def.h"
-#include "upb/handlers.h"
-#include "upb/sink.h"
->>>>>>> 10e682cf
 
 #ifdef __cplusplus
 
